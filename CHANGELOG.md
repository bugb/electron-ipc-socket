<<<<<<< HEAD
## 1.1.3

### Fixed

* Fixed not passed event name for event handlers.

## 1.1.2

### Fixed

* Fixed WebView events when no data was passing.
=======
## 1.2.0

### Added

* Bridge. Creates a bridge between two sockets.
* ``open`` and ``close`` events to a Socket class.
>>>>>>> 0f649d51

## 1.1.1

### Fixed

* WebView messaging.


## 1.1.0

### Added

* Support for WebView Element as an IPC object.<|MERGE_RESOLUTION|>--- conflicted
+++ resolved
@@ -1,4 +1,10 @@
-<<<<<<< HEAD
+## 1.2.0
+
+### Added
+
+* Bridge. Creates a bridge between two sockets.
+* ``open`` and ``close`` events to a Socket class.
+
 ## 1.1.3
 
 ### Fixed
@@ -10,14 +16,6 @@
 ### Fixed
 
 * Fixed WebView events when no data was passing.
-=======
-## 1.2.0
-
-### Added
-
-* Bridge. Creates a bridge between two sockets.
-* ``open`` and ``close`` events to a Socket class.
->>>>>>> 0f649d51
 
 ## 1.1.1
 
